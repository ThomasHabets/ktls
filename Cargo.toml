--- conflicted
+++ resolved
@@ -20,10 +20,6 @@
 rev = "798466d"
 
 [patch.crates-io]
-<<<<<<< HEAD
-rustls = { git = "https://github.com/hapsoc/rustls", rev = "2b6f243" }
-=======
->>>>>>> 6349fb6e
 # rustls = { path = "../rustls/rustls" }
 rustls = { git = "https://github.com/rustls/rustls", rev = "a981f0914eb517788a09f3e764fe64f527e0181e" }
 
